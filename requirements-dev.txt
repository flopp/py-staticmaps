--- conflicted
+++ resolved
@@ -4,10 +4,7 @@
 # Linting/Tooling
 black
 codespell
-<<<<<<< HEAD
 coverage
-=======
->>>>>>> 1ff484cc
 flake8
 mypy
 pylint
@@ -16,9 +13,6 @@
 coverage
 pytest
 pytest-cov
-<<<<<<< HEAD
-twine
-=======
 
 # Building
 twine
@@ -31,5 +25,4 @@
 mkdocs-literate-nav
 mkdocs-material
 mkdocs-section-index
-Pygments
->>>>>>> 1ff484cc
+Pygments