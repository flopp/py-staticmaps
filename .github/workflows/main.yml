--- conflicted
+++ resolved
@@ -55,10 +55,6 @@
         cache: pip
     - name: Install Python dependencies
       run: |
-<<<<<<< HEAD
-        python -m venv .env
-=======
->>>>>>> 0d91d230
         python -m pip install --upgrade pip setuptools wheel
         pip install -r requirements.txt
         pip install -r requirements-examples.txt
