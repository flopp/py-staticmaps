"""py-staticmaps - renderer"""
# Copyright (c) 2020 Florian Pigorsch; see /LICENSE for licensing information

import typing
from abc import ABC, abstractmethod

import s2sphere  # type: ignore

from .color import Color
from .transformer import Transformer

if typing.TYPE_CHECKING:
    # avoid circlic import
    from .area import Area  # pylint: disable=cyclic-import
    from .image_marker import ImageMarker  # pylint: disable=cyclic-import
    from .line import Line  # pylint: disable=cyclic-import
    from .marker import Marker  # pylint: disable=cyclic-import
    from .object import Object  # pylint: disable=cyclic-import


class Renderer(ABC):
    """A generic renderer class"""

    def __init__(self, transformer: Transformer) -> None:
        self._trans = transformer

    def transformer(self) -> Transformer:
        """Return transformer object

        Returns:
            Transformer: transformer
        """
        return self._trans

    @abstractmethod
    def render_objects(
        self, objects: typing.List["Object"], bbox: s2sphere.LatLngRect, epb: typing.Tuple[int, int, int, int] = None
    ) -> None:
        """Render all objects of static map

<<<<<<< HEAD
        :param objects: objects of static map
        :type objects: typing.List["Object"]
        :param bbox: boundary box of all objects
        :type bbox: s2sphere.LatLngRect
        :param epb: extra pixel bounds
        :type epb: typing.Tuple[int, int, int, int]
=======
        Parameters:
            objects (typing.List["Object"]): objects of static map
>>>>>>> 075f2ce9
        """

    @abstractmethod
    def render_background(self, color: typing.Optional[Color]) -> None:
        """Render background of static map

        Parameters:
            color (typing.Optional[Color]): background color
        """

    @abstractmethod
    def render_tiles(
        self,
        download: typing.Callable[[int, int, int], typing.Optional[bytes]],
        bbox: s2sphere.LatLngRect,
        epb: typing.Tuple[int, int, int, int] = None,
    ) -> None:
        """Render tiles of static map

<<<<<<< HEAD
        :param download: url of tiles provider
        :type download: typing.Callable[[int, int, int], typing.Optional[bytes]]
        :param bbox: boundary box of all objects
        :type bbox: s2sphere.LatLngRect
        :param epb: extra pixel bounds
        :type epb: typing.Tuple[int, int, int, int]
=======
        Parameters:
            download (typing.Callable[[int, int, int], typing.Optional[bytes]]):
                url of tiles provider
>>>>>>> 075f2ce9
        """

    def render_marker_object(self, marker: "Marker") -> None:
        """Render marker object of static map

        Parameters:
            marker (Marker): marker object
        """

    def render_image_marker_object(self, marker: "ImageMarker") -> None:
        """Render image marker object of static map

        Parameters:
            marker (ImageMarker): image marker object
        """

    def render_line_object(self, line: "Line") -> None:
        """Render line object of static map

        Parameters:
            line (Line): line object
        """

    def render_area_object(self, area: "Area") -> None:
        """Render area object of static map

        Parameters:
            area (Area): area object
        """

    @abstractmethod
    def render_attribution(self, attribution: typing.Optional[str]) -> None:
        """Render attribution from given tiles provider

        Parameters:
            attribution (typing.Optional[str]:): Attribution for the
                given tiles provider
        """<|MERGE_RESOLUTION|>--- conflicted
+++ resolved
@@ -8,6 +8,7 @@
 
 from .color import Color
 from .transformer import Transformer
+
 
 if typing.TYPE_CHECKING:
     # avoid circlic import
@@ -38,17 +39,10 @@
     ) -> None:
         """Render all objects of static map
 
-<<<<<<< HEAD
-        :param objects: objects of static map
-        :type objects: typing.List["Object"]
-        :param bbox: boundary box of all objects
-        :type bbox: s2sphere.LatLngRect
-        :param epb: extra pixel bounds
-        :type epb: typing.Tuple[int, int, int, int]
-=======
         Parameters:
             objects (typing.List["Object"]): objects of static map
->>>>>>> 075f2ce9
+            bbox (s2sphere.LatLngRect): boundary box of all objects
+            epb (typing.Tuple[int, int, int, int]): extra pixel bounds
         """
 
     @abstractmethod
@@ -68,18 +62,10 @@
     ) -> None:
         """Render tiles of static map
 
-<<<<<<< HEAD
-        :param download: url of tiles provider
-        :type download: typing.Callable[[int, int, int], typing.Optional[bytes]]
-        :param bbox: boundary box of all objects
-        :type bbox: s2sphere.LatLngRect
-        :param epb: extra pixel bounds
-        :type epb: typing.Tuple[int, int, int, int]
-=======
         Parameters:
-            download (typing.Callable[[int, int, int], typing.Optional[bytes]]):
-                url of tiles provider
->>>>>>> 075f2ce9
+            download (typing.Callable[[int, int, int], typing.Optional[bytes]]): url of tiles provider
+            bbox (s2sphere.LatLngRect): boundary box of all objects
+            epb (typing.Tuple[int, int, int, int]): extra pixel bounds
         """
 
     def render_marker_object(self, marker: "Marker") -> None:
