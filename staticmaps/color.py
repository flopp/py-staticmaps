<<<<<<< HEAD
"""py-staticmaps - Color"""
=======
"""py-staticmaps - color"""
>>>>>>> 1ff484cc
# Copyright (c) 2020 Florian Pigorsch; see /LICENSE for licensing information

import random
import re
import typing


class Color:
    """A generic color class"""

    def __init__(self, r: int, g: int, b: int, a: int = 255):
        if not 0x00 <= r <= 0xFF:
            raise ValueError(f"'r' component out of range (must be 0-255): {r}")
        if not 0x00 <= g <= 0xFF:
            raise ValueError(f"'g' component out of range (must be 0-255): {g}")
        if not 0x00 <= b <= 0xFF:
            raise ValueError(f"'b' component out of range (must be 0-255): {b}")
        if not 0x00 <= a <= 0xFF:
            raise ValueError(f"'a' component out of range (must be 0-255): {a}")
        self._r = r
        self._g = g
        self._b = b
        self._a = a

    def text_color(self) -> "Color":
        """Return text color depending on luminance

        Returns:
            Color: a color depending on luminance
        """
        luminance = 0.299 * self._r + 0.587 * self._g + 0.114 * self._b
        return BLACK if luminance >= 0x7F else WHITE

    def hex_rgb(self) -> str:
        """Return color in rgb hex values

        Returns:
            str: color in rgb hex values
        """
        return f"#{self._r:02x}{self._g:02x}{self._b:02x}"

    def int_rgb(self) -> typing.Tuple[int, int, int]:
        """Return color in int values

        Returns:
            tuple: color in int values
        """
        return self._r, self._g, self._b

    def int_rgba(self) -> typing.Tuple[int, int, int, int]:
        """Return color in rgba int values with transparency

        Returns:
            tuple: color in rgba int values
        """
        return self._r, self._g, self._b, self._a

    def float_rgb(self) -> typing.Tuple[float, float, float]:
        """Return color in rgb float values

<<<<<<< HEAD
        :return: color in rgb float values
        :rtype:tuple
=======
        Returns:
            tuple: color in rgb float values
>>>>>>> 1ff484cc
        """
        return self._r / 255.0, self._g / 255.0, self._b / 255.0

    def float_rgba(self) -> typing.Tuple[float, float, float, float]:
        """Return color in rgba float values with transparency

<<<<<<< HEAD
        :return: color in rgba float values
        :rtype:tuple
=======
        Returns:
            tuple: color in rgba float values
>>>>>>> 1ff484cc
        """
        return self._r / 255.0, self._g / 255.0, self._b / 255.0, self._a / 255.0

    def float_a(self) -> float:
<<<<<<< HEAD
        """Return transparency as float value

        :return: transparency as float value
        :rtype:tuple
=======
        """Return alpha channel as float value

        Returns:
            float: alpha channel as float value
>>>>>>> 1ff484cc
        """
        return self._a / 255.0


TRANSPARENT = Color(0x00, 0x00, 0x00, 0x00)
BLACK = Color(0x00, 0x00, 0x00)
WHITE = Color(0xFF, 0xFF, 0xFF)
BLUE = Color(0x00, 0x00, 0xFF)
BROWN = Color(0x96, 0x4B, 0x00)
GREEN = Color(0x00, 0xFF, 0x00)
ORANGE = Color(0xFF, 0x7F, 0x00)
PURPLE = Color(0x7F, 0x00, 0x7F)
RED = Color(0xFF, 0x00, 0x00)
YELLOW = Color(0xFF, 0xFF, 0x00)


def parse_color(s: str) -> Color:
<<<<<<< HEAD
    """Parses a given string and return a color

    :param s: string defining a color
    :type s: str
    :return: a color depending on given string
    :rtype: Color
    :raises ValueError: raises a value error if string cannot be parsed to a color
=======
    """
    parse_color Parse a string to a color object

    Parameters:
        s (str): A string representing a color

    Raises:
        ValueError: If string is not recognised as a color representation

    Returns:
        Color: A Color object
>>>>>>> 1ff484cc
    """
    re_rgb = re.compile(r"^(0x|#)([a-f0-9]{2})([a-f0-9]{2})([a-f0-9]{2})$")
    re_rgba = re.compile(r"^(0x|#)([a-f0-9]{2})([a-f0-9]{2})([a-f0-9]{2})([a-f0-9]{2})$")

    s = s.strip().lower()

    m = re_rgb.match(s)
    if m:
        return Color(
            int(f"0x{m[2]}", 16),
            int(f"0x{m[3]}", 16),
            int(f"0x{m[4]}", 16),
        )

    m = re_rgba.match(s)
    if m:
        return Color(
            int(f"0x{m[2]}", 16),
            int(f"0x{m[3]}", 16),
            int(f"0x{m[4]}", 16),
            int(f"0x{m[5]}", 16),
        )

    color_map = {
        "black": BLACK,
        "blue": BLUE,
        "brown": BROWN,
        "green": GREEN,
        "orange": ORANGE,
        "purple": PURPLE,
        "red": RED,
        "yellow": YELLOW,
        "white": WHITE,
        "transparent": TRANSPARENT,
    }
    if s in color_map:
        return color_map[s]

    raise ValueError(f"Cannot parse color string: {s}")


def random_color() -> Color:
<<<<<<< HEAD
    """Return a random color

    :return: a random color from a list of colors
    :rtype: Color
=======
    """
    random_color Return a color object of a random color

    Returns:
        Color: A Color object
>>>>>>> 1ff484cc
    """
    return random.choice(
        [
            BLACK,
            BLUE,
            BROWN,
            GREEN,
            ORANGE,
            PURPLE,
            RED,
            YELLOW,
            WHITE,
        ]
    )<|MERGE_RESOLUTION|>--- conflicted
+++ resolved
@@ -1,8 +1,4 @@
-<<<<<<< HEAD
 """py-staticmaps - Color"""
-=======
-"""py-staticmaps - color"""
->>>>>>> 1ff484cc
 # Copyright (c) 2020 Florian Pigorsch; see /LICENSE for licensing information
 
 import random
@@ -63,41 +59,24 @@
     def float_rgb(self) -> typing.Tuple[float, float, float]:
         """Return color in rgb float values
 
-<<<<<<< HEAD
-        :return: color in rgb float values
-        :rtype:tuple
-=======
         Returns:
             tuple: color in rgb float values
->>>>>>> 1ff484cc
         """
         return self._r / 255.0, self._g / 255.0, self._b / 255.0
 
     def float_rgba(self) -> typing.Tuple[float, float, float, float]:
         """Return color in rgba float values with transparency
 
-<<<<<<< HEAD
-        :return: color in rgba float values
-        :rtype:tuple
-=======
         Returns:
             tuple: color in rgba float values
->>>>>>> 1ff484cc
         """
         return self._r / 255.0, self._g / 255.0, self._b / 255.0, self._a / 255.0
 
     def float_a(self) -> float:
-<<<<<<< HEAD
-        """Return transparency as float value
-
-        :return: transparency as float value
-        :rtype:tuple
-=======
         """Return alpha channel as float value
 
         Returns:
             float: alpha channel as float value
->>>>>>> 1ff484cc
         """
         return self._a / 255.0
 
@@ -115,15 +94,6 @@
 
 
 def parse_color(s: str) -> Color:
-<<<<<<< HEAD
-    """Parses a given string and return a color
-
-    :param s: string defining a color
-    :type s: str
-    :return: a color depending on given string
-    :rtype: Color
-    :raises ValueError: raises a value error if string cannot be parsed to a color
-=======
     """
     parse_color Parse a string to a color object
 
@@ -135,7 +105,6 @@
 
     Returns:
         Color: A Color object
->>>>>>> 1ff484cc
     """
     re_rgb = re.compile(r"^(0x|#)([a-f0-9]{2})([a-f0-9]{2})([a-f0-9]{2})$")
     re_rgba = re.compile(r"^(0x|#)([a-f0-9]{2})([a-f0-9]{2})([a-f0-9]{2})([a-f0-9]{2})$")
@@ -178,18 +147,11 @@
 
 
 def random_color() -> Color:
-<<<<<<< HEAD
-    """Return a random color
-
-    :return: a random color from a list of colors
-    :rtype: Color
-=======
     """
     random_color Return a color object of a random color
 
     Returns:
         Color: A Color object
->>>>>>> 1ff484cc
     """
     return random.choice(
         [
