--- conflicted
+++ resolved
@@ -1,10 +1,6 @@
-<<<<<<< HEAD
 """py-staticmaps - SvgRenderer"""
 
 # py-staticmaps
-=======
-"""py-staticmaps - svg_renderer"""
->>>>>>> 075f2ce9
 # Copyright (c) 2020 Florian Pigorsch; see /LICENSE for licensing information
 
 import base64
@@ -61,17 +57,10 @@
     ) -> None:
         """Render all objects of static map
 
-<<<<<<< HEAD
-        :param objects: objects of static map
-        :type objects: typing.List["Object"]
-        :param bbox: boundary box of all objects
-        :type bbox: s2sphere.LatLngRect
-        :param epb: extra pixel bounds
-        :type epb: typing.Tuple[int, int, int, int]
-=======
         Parameters:
             objects (typing.List["Object"]): objects of static map
->>>>>>> 075f2ce9
+            bbox (s2sphere.LatLngRect): boundary box of all objects
+            epb (typing.Tuple[int, int, int, int]): extra pixel bounds
         """
         self._group = self._draw.g(clip_path="url(#page)")
         x_count = math.ceil(self._trans.image_width() / (2 * self._trans.world_width()))
@@ -104,18 +93,10 @@
     ) -> None:
         """Render tiles of static map
 
-<<<<<<< HEAD
-        :param download: url of tiles provider
-        :type download: typing.Callable[[int, int, int], typing.Optional[bytes]]
-        :param bbox: boundary box of all objects
-        :type bbox: s2sphere.LatLngRect
-        :param epb: extra pixel bounds
-        :type epb: typing.Tuple[int, int, int, int]
-=======
-        Parameters:
-            download (typing.Callable[[int, int, int], typing.Optional[bytes]]):
-                url of tiles provider
->>>>>>> 075f2ce9
+        Parameters:
+            download (typing.Callable[[int, int, int], typing.Optional[bytes]]): url of tiles provider
+            bbox (s2sphere.LatLngRect): boundary box of all objects
+            epb (typing.Tuple[int, int, int, int]): extra pixel bounds
         """
         self._group = self._draw.g(clip_path="url(#page)")
         for yy in range(0, self._trans.tiles_y()):
