--- conflicted
+++ resolved
@@ -1,8 +1,4 @@
-<<<<<<< HEAD
 """py-staticmaps - Coordinates"""
-=======
-"""py-staticmaps - context"""
->>>>>>> 1ff484cc
 # Copyright (c) 2020 Florian Pigorsch; see /LICENSE for licensing information
 
 import typing
