--- conflicted
+++ resolved
@@ -73,17 +73,10 @@
     ) -> None:
         """Render all objects of static map
 
-<<<<<<< HEAD
-        :param objects: objects of static map
-        :type objects: typing.List["Object"]
-        :param bbox: boundary box of all objects
-        :type bbox: s2sphere.LatLngRect
-        :param epb: extra pixel bounds
-        :type epb: typing.Tuple[int, int, int, int]
-=======
         Parameters:
             objects (typing.List["Object"]): objects of static map
->>>>>>> 075f2ce9
+            bbox (s2sphere.LatLngRect): boundary box of all objects
+            epb (typing.Tuple[int, int, int, int]): extra pixel bounds
         """
         x_count = math.ceil(self._trans.image_width() / (2 * self._trans.world_width()))
         for obj in objects:
@@ -109,17 +102,10 @@
     ) -> None:
         """Render background of static map
 
-<<<<<<< HEAD
-        :param download: url of tiles provider
-        :type download: typing.Callable[[int, int, int], typing.Optional[bytes]]
-        :param bbox: boundary box of all objects
-        :type bbox: s2sphere.LatLngRect
-        :param epb: extra pixel bounds
-        :type epb: typing.Tuple[int, int, int, int]
-=======
         Parameters:
             download (typing.Callable[[int, int, int], typing.Optional[bytes]]): url of tiles provider
->>>>>>> 075f2ce9
+            bbox (s2sphere.LatLngRect): boundary box of all objects
+            epb (typing.Tuple[int, int, int, int]): extra pixel bounds
         """
         for yy in range(0, self._trans.tiles_y()):
             y = self._trans.first_tile_y() + yy
