"""py-staticmaps - Context"""

# py-staticmaps
# Copyright (c) 2022 Florian Pigorsch; see /LICENSE for licensing information

import math
import os
import typing

import appdirs  # type: ignore
import s2sphere  # type: ignore
import svgwrite  # type: ignore
from PIL import Image as PIL_Image  # type: ignore

from .cairo_renderer import CairoRenderer, cairo_is_supported
from .color import Color
from .meta import LIB_NAME
from .object import Object, PixelBoundsT
from .pillow_renderer import PillowRenderer
from .svg_renderer import SvgRenderer
from .tile_downloader import TileDownloader
from .tile_provider import TileProvider, tile_provider_OSM
from .transformer import Transformer


class Context:
    """Context"""

    # pylint: disable=too-many-instance-attributes
    def __init__(self) -> None:
        self._background_color: typing.Optional[Color] = None
        self._objects: typing.List[Object] = []
        self._center: typing.Optional[s2sphere.LatLng] = None
        self._bounds: typing.Optional[s2sphere.LatLngRect] = None
        self._extra_pixel_bounds: typing.Tuple[int, int, int, int] = (0, 0, 0, 0)
        self._zoom: typing.Optional[int] = None
        self._tile_provider = tile_provider_OSM
        self._tile_downloader = TileDownloader()
        self._cache_dir = os.path.join(appdirs.user_cache_dir(LIB_NAME), "tiles")
        self._tighten_to_bounds: bool = False

    def set_zoom(self, zoom: int) -> None:
        """Set zoom for static map

        Parameters:
            zoom (int): zoom for static map

        Raises:
            ValueError: raises value error for invalid zoom factors
        """
        if zoom < 0 or zoom > 30:
            raise ValueError(f"Bad zoom value: {zoom}")
        self._zoom = zoom

    def set_center(self, latlng: s2sphere.LatLng) -> None:
        """Set center for static map

        Parameters:
            latlng (s2sphere.LatLng): zoom for static map
        """
        self._center = latlng

    def set_background_color(self, color: Color) -> None:
        """Set background color for static map

        Parameters:
            color (s2sphere.LatLng): background color for static map
        """
        self._background_color = color

    def set_cache_dir(self, directory: str) -> None:
        """Set cache dir

        Parameters:
            directory (str): cache directory
        """
        self._cache_dir = directory

    def set_tile_downloader(self, downloader: TileDownloader) -> None:
        """Set tile downloader

        Parameters:
            downloader (TileDownloader): tile downloader
        """
        self._tile_downloader = downloader

    def set_tile_provider(self, provider: TileProvider, api_key: typing.Optional[str] = None) -> None:
        """Set tile provider

        Parameters:
            provider (TileProvider): tile provider
            api_key (str): api key (if needed)
        """
        self._tile_provider = provider
        if api_key:
            self._tile_provider.set_api_key(api_key)

    def set_tighten_to_bounds(self, tighten: bool = False) -> None:
        """Set tighten to bounds

<<<<<<< HEAD
        Parameters:
            tighten (bool): tighten or not
=======
        :param tighten: tighten or not
        :type tighten: bool
>>>>>>> 5c3a8be9
        """
        self._tighten_to_bounds = tighten

    def add_object(self, obj: Object) -> None:
        """Add object for the static map (e.g. line, area, marker)

        Parameters:
            obj (Object): map object
        """
        self._objects.append(obj)

    def add_bounds(
        self,
        latlngrect: s2sphere.LatLngRect,
        extra_pixel_bounds: typing.Optional[typing.Union[int, typing.Tuple[int, int, int, int]]] = None,
    ) -> None:
        """Add boundaries that shall be respected by the static map

        Parameters:
            latlngrect (s2sphere.LatLngRect): boundaries to be respected
            extra_pixel_bounds (int, tuple): extra pixel bounds to be
                respected
        """
        if self._bounds:
            self._bounds = self._bounds.union(latlngrect)
        else:
            self._bounds = latlngrect
        if extra_pixel_bounds:
            if isinstance(extra_pixel_bounds, tuple):
                self._extra_pixel_bounds = extra_pixel_bounds
            else:
                self._extra_pixel_bounds = (
                    extra_pixel_bounds,
                    extra_pixel_bounds,
                    extra_pixel_bounds,
                    extra_pixel_bounds,
                )

    def render_cairo(self, width: int, height: int) -> typing.Any:
        """Render area using cairo

        Parameters:
            width (int): width of static map
            height (int): height of static map

        Returns:
            cairo.ImageSurface: cairo image

        Raises:
            RuntimeError: raises runtime error if cairo is not available
            RuntimeError: raises runtime error if map has no center and
                zoom
        """
        if not cairo_is_supported():
            raise RuntimeError('You need to install the "cairo" module to enable "render_cairo".')

        center, zoom = self.determine_center_zoom(width, height)
        if center is None or zoom is None:
            raise RuntimeError("Cannot render map without center/zoom.")

        trans = Transformer(width, height, zoom, center, self._tile_provider.tile_size())

        renderer = CairoRenderer(trans)
        renderer.render_background(self._background_color)
        renderer.render_tiles(self._fetch_tile)
        renderer.render_objects(self._objects)
        renderer.render_attribution(self._tile_provider.attribution())

        return renderer.image_surface()

    def render_pillow(self, width: int, height: int) -> PIL_Image:
        """Render context using PILLOW

        Parameters:
            width (int): width of static map
            height (int): height of static map

        Returns:
            PIL_Image: pillow image

        Raises:
            RuntimeError: raises runtime error if map has no center and zoom
        """
        center, zoom = self.determine_center_zoom(width, height)
        if center is None or zoom is None:
            raise RuntimeError("Cannot render map without center/zoom.")

        trans = Transformer(width, height, zoom, center, self._tile_provider.tile_size())

        renderer = PillowRenderer(trans)
        renderer.render_background(self._background_color)
        renderer.render_tiles(self._fetch_tile)
        renderer.render_objects(self._objects)
        renderer.render_attribution(self._tile_provider.attribution())

        return renderer.image()

    def render_svg(self, width: int, height: int) -> svgwrite.Drawing:
        """Render context using svgwrite

        Parameters:
            width (int): width of static map
            height (int): height of static map

        Returns:
            svgwrite.Drawing: svg drawing

        Raises:
            RuntimeError: raises runtime error if map has no center and zoom
        """
        center, zoom = self.determine_center_zoom(width, height)
        if center is None or zoom is None:
            raise RuntimeError("Cannot render map without center/zoom.")

        trans = Transformer(width, height, zoom, center, self._tile_provider.tile_size())
        bbox = None
        epb = None
        if self._tighten_to_bounds:
            bbox = self.object_bounds()
            epb = self.extra_pixel_bounds()

        renderer = SvgRenderer(trans)
        renderer.render_background(self._background_color)
        renderer.render_tiles(self._fetch_tile, bbox, epb)
        renderer.render_objects(self._objects, bbox, epb)
        renderer.render_attribution(self._tile_provider.attribution())

        return renderer.drawing()

    def object_bounds(self) -> typing.Optional[s2sphere.LatLngRect]:
        """return maximum bounds of all objects

        Returns:
            s2sphere.LatLngRect: maximum of all object bounds
        """
        bounds = None
        if len(self._objects) != 0:
            bounds = s2sphere.LatLngRect()
            for obj in self._objects:
                assert bounds
                bounds = bounds.union(obj.bounds())
        return self._custom_bounds(bounds)

    def _custom_bounds(self, bounds: typing.Optional[s2sphere.LatLngRect]) -> typing.Optional[s2sphere.LatLngRect]:
        """check for additional bounds and return the union with object bounds

        Parameters:
            bounds (s2sphere.LatLngRect): boundaries from objects

        Returns:
            s2sphere.LatLngRect: maximum of additional and object bounds
        """
        if not self._bounds:
            return bounds
        if not bounds:
            return self._bounds
        return bounds.union(self._bounds)

    def extra_pixel_bounds(self) -> PixelBoundsT:
        """return extra pixel bounds from all objects

        Returns:
            PixelBoundsT: extra pixel object bounds
        """
        max_l, max_t, max_r, max_b = self._extra_pixel_bounds
        attribution = self._tile_provider.attribution()
        if (attribution is None) or (attribution == ""):
            max_b = max(max_b, 12)
        for obj in self._objects:
            (l, t, r, b) = obj.extra_pixel_bounds()
            max_l = max(max_l, l)
            max_t = max(max_t, t)
            max_r = max(max_r, r)
            max_b = max(max_b, b)
        return max_l, max_t, max_r, max_b

    def determine_center_zoom(
        self, width: int, height: int
    ) -> typing.Tuple[typing.Optional[s2sphere.LatLng], typing.Optional[int]]:
        """return center and zoom of static map

        Parameters:
            width (int): width of static map
            height (int): height of static map

        Returns:
            tuple: center, zoom
        """
        if self._center is not None:
            if self._zoom is not None:
                return self._center, self._clamp_zoom(self._zoom)
            b = self.object_bounds()
            return self._center, self._determine_zoom(width, height, b, self._center)

        b = self.object_bounds()
        if b is None:
            return None, None

        c = self._determine_center(b)
        z = self._zoom
        if z is None:
            z = self._determine_zoom(width, height, b, c)
        if z is None:
            return None, None
        return self._adjust_center(width, height, c, z), z

    def _determine_zoom(
        self, width: int, height: int, b: typing.Optional[s2sphere.LatLngRect], c: s2sphere.LatLng
    ) -> typing.Optional[int]:
        if b is None:
            b = s2sphere.LatLngRect(c, c)
        else:
            b = b.union(s2sphere.LatLngRect(c, c))
        assert b
        if b.is_point():
            return self._clamp_zoom(15)

        pixel_margin = self.extra_pixel_bounds()

        w = (width - pixel_margin[0] - pixel_margin[2]) / self._tile_provider.tile_size()
        h = (height - pixel_margin[1] - pixel_margin[3]) / self._tile_provider.tile_size()
        # margins are bigger than target image size => ignore them
        if w <= 0 or h <= 0:
            w = width / self._tile_provider.tile_size()
            h = height / self._tile_provider.tile_size()

        min_y = (1.0 - math.log(math.tan(b.lat_lo().radians) + (1.0 / math.cos(b.lat_lo().radians)))) / (2 * math.pi)
        max_y = (1.0 - math.log(math.tan(b.lat_hi().radians) + (1.0 / math.cos(b.lat_hi().radians)))) / (2 * math.pi)
        dx = (b.lng_hi().degrees - b.lng_lo().degrees) / 360.0
        if dx < 0:
            dx += math.ceil(math.fabs(dx))
        if dx > 1:
            dx -= math.floor(dx)
        dy = math.fabs(max_y - min_y)

        for zoom in range(1, self._tile_provider.max_zoom()):
            tiles = 2**zoom
            if (dx * tiles > w) or (dy * tiles > h):
                return self._clamp_zoom(zoom - 1)
        return self._clamp_zoom(15)

    @staticmethod
    def _determine_center(b: s2sphere.LatLngRect) -> s2sphere.LatLng:
        y1 = math.log((1 + math.sin(b.lat_lo().radians)) / (1 - math.sin(b.lat_lo().radians))) / 2
        y2 = math.log((1 + math.sin(b.lat_hi().radians)) / (1 - math.sin(b.lat_hi().radians))) / 2
        lat = math.atan(math.sinh((y1 + y2) / 2)) * 180 / math.pi
        lng = b.get_center().lng().degrees
        return s2sphere.LatLng.from_degrees(lat, lng)

    def _adjust_center(self, width: int, height: int, center: s2sphere.LatLng, zoom: int) -> s2sphere.LatLng:
        if len(self._objects) == 0:
            return center

        trans = Transformer(width, height, zoom, center, self._tile_provider.tile_size())

        min_x = None
        max_x = None
        min_y = None
        max_y = None
        for obj in self._objects:
            l, t, r, b = obj.pixel_rect(trans)
            if min_x is None:
                min_x = l
                max_x = r
                min_y = t
                max_y = b
            else:
                min_x = min(min_x, l)
                max_x = max(max_x, r)
                min_y = min(min_y, t)
                max_y = max(max_y, b)
        assert min_x is not None
        assert max_x is not None
        assert min_y is not None
        assert max_y is not None

        # margins are bigger than the image => ignore
        if (max_x - min_x) > width or (max_y - min_y) > height:
            return center

        return trans.pixel2ll((max_x + min_x) * 0.5, (max_y + min_y) * 0.5)

    def _fetch_tile(self, z: int, x: int, y: int) -> typing.Optional[bytes]:
        return self._tile_downloader.get(self._tile_provider, self._cache_dir, z, x, y)

    def _clamp_zoom(self, zoom: typing.Optional[int]) -> typing.Optional[int]:
        if zoom is None:
            return None
        if zoom < 0:
            return 0
        if zoom > self._tile_provider.max_zoom():
            return self._tile_provider.max_zoom()
        return zoom<|MERGE_RESOLUTION|>--- conflicted
+++ resolved
@@ -98,13 +98,8 @@
     def set_tighten_to_bounds(self, tighten: bool = False) -> None:
         """Set tighten to bounds
 
-<<<<<<< HEAD
         Parameters:
             tighten (bool): tighten or not
-=======
-        :param tighten: tighten or not
-        :type tighten: bool
->>>>>>> 5c3a8be9
         """
         self._tighten_to_bounds = tighten
 
