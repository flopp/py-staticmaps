--- conflicted
+++ resolved
@@ -1,10 +1,6 @@
-<<<<<<< HEAD
 """py-staticmaps - Context"""
 
 # py-staticmaps
-=======
-"""py-staticmaps - context"""
->>>>>>> 075f2ce9
 # Copyright (c) 2020 Florian Pigorsch; see /LICENSE for licensing information
 
 import math
@@ -102,8 +98,8 @@
     def set_tighten_to_bounds(self, tighten: bool = False) -> None:
         """Set tighten to bounds
 
-        :param tighten: tighten or not
-        :type tighten: bool
+        Parameters:
+            tighten (bool): tighten or not
         """
         self._tighten_to_bounds = tighten
 
